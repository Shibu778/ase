--- conflicted
+++ resolved
@@ -17,18 +17,13 @@
     else: # Assume it's a file-like object
         f = filename
 
-<<<<<<< HEAD
-    lines = f.readlines()
-    if isinstance(filename, str):
-=======
     lines = []
     for line in f.readlines():
         meat = line.split('#', 1)[0]
         lines.append(meat)
     tokens = ' '.join(lines).lower().split()
 
-    if type(filename) == str:
->>>>>>> 2c61df73
+    if isinstance(filename, str):
         f.close()
 
     # note that the file can not be scanned sequentially
