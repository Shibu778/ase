--- conflicted
+++ resolved
@@ -400,11 +400,6 @@
             
         return keys, cmps
 
-<<<<<<< HEAD
-        for dct in self._select(keywords, cmps, explain=explain,
-                                verbosity=verbosity, limit=limit):
-            if filter is None or list(filter(dct)):
-=======
     @parallel_generator
     def select(self, selection=None, fancy=True, filter=None, explain=False,
                verbosity=1, limit=None, offset=0, **kwargs):
@@ -443,8 +438,7 @@
         for dct in self._select(keys, cmps, explain=explain,
                                 verbosity=verbosity,
                                 limit=limit, offset=offset):
-            if filter is None or filter(dct):
->>>>>>> 2c61df73
+            if filter is None or list(filter(dct)):
                 if fancy:
                     dct = FancyDict(dct)
                     if 'key_value_pairs' in dct:
