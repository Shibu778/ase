--- conflicted
+++ resolved
@@ -78,13 +78,8 @@
         # If tshift is "true", the crystal is shifted such that the atom
         # closest to the origin is exactly at the origin.
         self.tshift = tshift
-<<<<<<< HEAD
-        # Instead of defining paramdict you can also define
-        # kwargs separately._calc.ss+ca
-=======
         # Instead of defining param_dict you can also define
         # kwargs seperately._calc.ss+ca
->>>>>>> 9b5442cc
         self.groundstate_attributes = kwargs
         # If we can't find ngrik in kwargs and param_dict=None
         if ('ngridk' not in kwargs.keys() and not (self.param_dict)):
@@ -238,38 +233,17 @@
         # closest atom to origin is now at origin.
         root.find('structure').attrib['tshift'] = str(
             self.tshift).lower()
-<<<<<<< HEAD
-
-        def prettify(elem):
-            """Make the element prettier to read."""
-            rough_string = ET.tostring(elem, 'utf-8')
-            reparsed = minidom.parseString(rough_string)
-            return reparsed.toprettyxml(indent="\t")
-
-        # Check if paramdict is not None.
-        if self.paramdict:
-            # Assign dict key values to XML dom object root.
-            self.dicttoxml(self.paramdict, root)
-        else:  # For undefined paramdict.
-=======
         # Check if param_dict is not None.
         if self.param_dict:
             # Assign dict key values to XML dom object root.
             self.dict_to_xml(self.param_dict, root)
         else:  # For an undefined param_dict.
->>>>>>> 9b5442cc
             groundstate = ET.SubElement(root, 'groundstate', tforce='true')
             for key, value in self.groundstate_attributes.items():
                 if key == 'title':
                     root.findall('title')[0].text = value
                 else:
                     groundstate.attrib[key] = str(value)
-<<<<<<< HEAD
-        with open(self.dir + '/input.xml', 'w') as fd:
-            fd.write(prettify(root))
-
-    def dicttoxml(self, pdict: Dict, element: ET.Element):
-=======
         return root
 
     def write(self, atoms: ase.Atoms):
@@ -291,7 +265,6 @@
             fd.write(prettify(root))
 
     def dict_to_xml(self, pdict: Dict, element):
->>>>>>> 9b5442cc
         """Write dictionary k,v paris to XML DOM object.
 
         Args:
@@ -332,12 +305,8 @@
         except IOError:
             raise RuntimeError(
                 "Output file %s doesn't exist" % output_file)
-<<<<<<< HEAD
-        info = parsed_output
-        # Find the last instance of 'totalEnergy'.
-=======
+
         # Find the last istance of 'totalEnergy'.
->>>>>>> 9b5442cc
         self.energy = float(parsed_output.findall(
             'groundstate/scl/iter/energies')[-1].attrib[
                 'totalEnergy']) * Hartree
