--- conflicted
+++ resolved
@@ -54,10 +54,6 @@
         profile.run(directory, self.input_file, self.output_file)
 
     def write_input(self, directory, atoms, parameters, properties):
-<<<<<<< HEAD
-=======
-        directory = Path(directory)
->>>>>>> d037a570
         parameters = dict(parameters)
         pp_paths = parameters.pop('pp_paths', None)
         assert pp_paths is not None
