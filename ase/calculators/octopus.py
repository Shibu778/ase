--- conflicted
+++ resolved
@@ -217,32 +217,4 @@
             pass
         else:
             raise OctopusIOError('Expected recipe, but found '
-<<<<<<< HEAD
-                                 'useful physical output!')
-
-
-def main():
-    from ase.build import bulk
-    from ase.calculators.interfacechecker import check_interface
-
-    system = bulk('Si', 'diamond', orthorhombic=True)
-    calc = Octopus(Spacing=0.275,
-                   KPointsGrid=[[2, 2, 2]],
-                   KPointsUseSymmetries=True,
-                   Smearing=0.1,
-                   SmearingFunction='fermi_dirac',
-                   ExtraStates=2,
-                   stdout='"stdout.log"',
-                   stderr='"stderr.log"',
-                   Output='density + potential + wfs',
-                   OutputFormat='xcrysden')
-    system.calc = calc
-    system.get_potential_energy()
-
-    check_interface(calc)
-
-if __name__ == '__main__':
-    main()
-=======
-                                 'useful physical output!')
->>>>>>> d4578033
+                                 'useful physical output!')