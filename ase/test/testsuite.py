import os
import sys
from subprocess import Popen
import importlib
from pathlib import Path
import warnings
import argparse
from multiprocessing import cpu_count

from ase.calculators.calculator import names as calc_names
from ase.cli.info import print_info
from ase.cli.main import CLIError

testdir = Path(__file__).parent
datadir = (testdir / 'data').resolve()


def all_test_modules_and_groups():
    names = []
    groups = {}
    for abspath in testdir.rglob('test_*.py'):
        path = abspath.relative_to(testdir)
        name = str(path).rsplit('.', 1)[0].replace('/', '.')
        if str(path.parent) != '.':
            groupname = str(path.parent).replace('/', '.')
            groups.setdefault(groupname, []).append(name)
        else:
            names.append(name)
    return names, groups


def test(calculators=tuple(), jobs=0, verbose=False,
         stream='ignored', strict='ignored'):
    """Run the tests programmatically.

    This is here for compatibility and perhaps convenience."""
    from ase.cli.main import main

    if stream != 'ignored':
        warnings.warn('Ignoring old "stream" keyword', FutureWarning)
    if strict != 'ignored':
        warnings.warn('Ignoring old "strict" keyword', FutureWarning)

    args = ['test']
    if verbose:
        args += ['--verbose']
    if calculators:
        args += ['--calculators={}'.format(','.join(calculators))]
    if jobs:
        args += '--jobs={}'.format(jobs)

    main(args=args)


def have_module(module):
    return importlib.find_loader(module) is not None


MULTIPROCESSING_MAX_WORKERS = 32
MULTIPROCESSING_DISABLED = 0
MULTIPROCESSING_AUTO = -1


def choose_how_many_workers(jobs):
    if jobs == MULTIPROCESSING_AUTO:
        if have_module('xdist'):
            jobs = min(cpu_count(), MULTIPROCESSING_MAX_WORKERS)
        else:
            jobs = MULTIPROCESSING_DISABLED
    return jobs


help_calculators = """\
Calculator testing is currently work in progress.  This
notice applies to the calculators abinit, cp2k, dftb, espresso,
lammpsrun, octopus, and siesta.  The goal of this work is to provide
a configuration in which tests are more reproducible.

Most calculators require datafiles such as pseudopotentials
which are available at

  https://gitlab.com/ase/ase-datafiles

Please install this package using e.g.:

  $ pip install git+https://gitlab.com/ase/ase-datafiles.git

The ASE test suite needs to know the exact binaries for each
of the aforementioned programs.  Currently these must be specified as
a JSON dictionary mapping calculator names to executables, e.g.:

  {"cp2k": "cp2k_shell", "lammps": "lmp", "siesta": "/usr/local/bin/siesta"}

The dictionary must reside in ~/.ase/executables.json or another path
given by the environment variable ASE_EXECUTABLE_CONFIGFILE."""

class CLICommand:
    """Run ASE's test-suite.

    Requires the pytest package.  pytest-xdist is recommended
    in addition as the tests will then run in parallel.
    """

    @staticmethod
    def add_arguments(parser):
        parser.add_argument(
<<<<<<< HEAD
            '-c', '--calculators', default='',
            help='comma-separated list of calculators to test')
=======
            '-c', '--calculators',
            help='comma-separated list of calculators to test; '
            'see --help-calculators')
        parser.add_argument('--help-calculators', action='store_true',
                            help='show extended help about calculator tests '
                            'and exit')
>>>>>>> 56263c96
        parser.add_argument('--list', action='store_true',
                            help='print all tests and exit')
        parser.add_argument('--list-calculators', action='store_true',
                            help='print all calculator names and exit')
        parser.add_argument(
            '-j', '--jobs', type=int, metavar='N',
            default=MULTIPROCESSING_AUTO,
            help='number of worker processes.  If pytest-xdist is available,'
            ' defaults to all available processors up to a maximum of {}.  '
            '0 disables multiprocessing'
            .format(MULTIPROCESSING_MAX_WORKERS))
        parser.add_argument('-v', '--verbose', action='store_true',
                            help='write test outputs to stdout.  '
                            'Mostly useful when inspecting a single test')
        parser.add_argument('--strict', action='store_true',
                            help='convert warnings to errors.  '
                            'This option currently has no effect')
        parser.add_argument('--fast', action='store_true',
                            help='skip slow tests')
        parser.add_argument('--coverage', action='store_true',
                            help='measure code coverage.  '
                            'Requires pytest-cov')
        parser.add_argument('--nogui', action='store_true',
                            help='do not run graphical tests')
        parser.add_argument('tests', nargs='*',
                            help='specify particular test files '
                            'or directories')
        parser.add_argument('--pytest', nargs=argparse.REMAINDER,
                            help='forward all remaining arguments to pytest.  '
                            'See pytest --help')

    @staticmethod
    def run(args):
        print_info()
        print()

        if args.help_calculators:
            print(help_calculators)
            sys.exit(0)

        if args.list_calculators:
            for name in calc_names:
                print(name)
            sys.exit(0)

        if args.nogui:
            os.environ.pop('DISPLAY')

        pytest_args = ['--pyargs', '-v']

        def add_args(*args):
            pytest_args.extend(args)

        if args.list:
            add_args('--collect-only')

        jobs = choose_how_many_workers(args.jobs)
        if jobs:
            add_args('--numprocesses={}'.format(jobs))

        if args.fast:
            add_args('-m', 'not slow')

        if args.coverage:
            add_args('--cov=ase',
                     '--cov-config=.coveragerc',
                     '--cov-report=term',
                     '--cov-report=html')

        if args.tests:
            names, groups = all_test_modules_and_groups()

            testnames = []
            for arg in args.tests:
                if arg in groups:
                    testnames += groups[arg]
                else:
                    testnames.append(arg)

            for testname in testnames:
                add_args('ase.test.{}'.format(testname))
        else:
            add_args('ase.test')

        if args.calculators:
            add_args(f'--calculators={args.calculators}')

        if args.verbose:
            add_args('--capture=no')

        if args.pytest:
            add_args(*args.pytest)

        print()
        calcstring = args.calculators if args.calculators else 'none'
        print('Enabled calculators: {}'.format(calcstring))
        print()
        print('About to run pytest with these parameters:')
        for line in pytest_args:
            print('    ' + line)

        if not have_module('pytest'):
            raise CLIError('Cannot import pytest; please install pytest '
                           'to run tests')

        # We run pytest through Popen rather than pytest.main().
        #
        # This is because some ASE modules were already imported and
        # would interfere with code coverage measurement.
        # (Flush so we don't get our stream mixed with the pytest output)
        sys.stdout.flush()
        proc = Popen([sys.executable, '-m', 'pytest'] + pytest_args,
                     cwd=str(testdir))
        exitcode = proc.wait()
        sys.exit(exitcode)<|MERGE_RESOLUTION|>--- conflicted
+++ resolved
@@ -104,17 +104,12 @@
     @staticmethod
     def add_arguments(parser):
         parser.add_argument(
-<<<<<<< HEAD
             '-c', '--calculators', default='',
-            help='comma-separated list of calculators to test')
-=======
-            '-c', '--calculators',
             help='comma-separated list of calculators to test; '
             'see --help-calculators')
         parser.add_argument('--help-calculators', action='store_true',
                             help='show extended help about calculator tests '
                             'and exit')
->>>>>>> 56263c96
         parser.add_argument('--list', action='store_true',
                             help='print all tests and exit')
         parser.add_argument('--list-calculators', action='store_true',
