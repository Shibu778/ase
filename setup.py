--- conflicted
+++ resolved
@@ -21,11 +21,7 @@
 
 install_requires = [
     'numpy>=1.17.0',  # July 2019
-<<<<<<< HEAD
-    'scipy>=1.1.0',  # May 2018
-=======
     'scipy>=1.3.1',  # August 2019
->>>>>>> fe996a2f
     'matplotlib>=3.1.0',  # May 2019
 ]
 
