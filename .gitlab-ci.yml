---  # ASE Gitlab CI configuration

services:
  - postgres:latest
  - mysql:latest
  - mariadb:latest

variables:
  POSTGRES_DB: testase
  POSTGRES_USER: ase
  POSTGRES_PASSWORD: "ase"
  MYSQL_DATABASE: testase_mysql
  MYSQL_ROOT_PASSWORD: ase

# TODO: Port to custom docker
#
# Check oldest supported Python with oldest supported libraries.
# Does not install any optional libraries except matplotlib.
# This test does not use the --strict flag because things like
# deprecation warnings may be rampant, yet these are only important
# for the future, not the past.
#
# Py3.5 wheels exist from scipy-0.16.x, July 2015.  We choose scipy-0.17.1.
# Consistent with numpy-1.10.x (October 2015).  We choose 1.10.4.
python_3_oldlibs_tests:
  image: python:3.5-slim
  script:
    - python --version
    - pip install numpy==1.10.4 scipy==0.17.1 matplotlib==2.0.0
    - pip install pytest
    - pip install --no-deps .
    - ase test

# TODO: Remove once we are happy with the docker setups.
#
# Check newest Python with all the standard dependencies at newest versions.
#
# Scipy does not compile on 3.8 image.  So using 3.7-slim (askhl, 2019-10-16)
# We currently use scipy 1.2.1 because of failures with 1.3.0 on py3.7.
# TODO: Make things work with 1.3.0
# psycopg2-binary is for testing the postgres backend for ase.db
python_3_tests:
  image: python:3.7-slim
  script:
    - python --version
    - pip install flake8 psycopg2-binary netCDF4 pymysql cryptography
    - pip install pytest
    - pip install scipy==1.2.1  # TODO: Delete me
    - pip install .
    - ase test --strict
    - cd $CI_PROJECT_DIR
    - python -We:invalid -m compileall -f -q ase/
  when: manual

main:
  image: registry.gitlab.com/ase/ase:ase-main
  script:
    - python --version
    - pip install .
    - ase info --calculators
    - ase test --strict --calculators asap,eam,ff,lj,morse,tip3p,tip4p
    - cd $CI_PROJECT_DIR
    - python -We:invalid -m compileall -f -q ase/

<<<<<<< HEAD
# TODO: Port to custom docker
#
=======
python_3_pytests:
  image: python:3.7-slim
  script:
    - python --version
    - pip install flake8 psycopg2-binary netCDF4 pymysql cryptography
    - pip install pytest pytest-xdist
    - pip install scipy==1.2.1  # TODO: Delete me
    - pip install .
    - pytest $CI_PROJECT_DIR/ase/test
    - cd $CI_PROJECT_DIR
    - python -We:invalid -m compileall -f -q ase/

>>>>>>> b8c129a8
# Currently (2019-07-26) facing a problem where PATH does not include
# /opt/conda/bin.  So we manually update the PATH.  This could be a temporary
# issue with the gitlab runners.
#
# Same scipy versioning issue as for the ordinary tests.
#
# Grrr.  Failing after image updates, or something.  Disabling.
# --askhl 2019-10-16
.conda_tests:
  image: continuumio/anaconda3
  script:
    - python --version
    - apt-get update
    - echo $PATH
    - export PATH=/opt/conda/bin:$PATH
    - conda install -yq pip wheel numpy scipy==1.2.1 matplotlib flask pytest
    - pip install .
    - ase test --strict

# Should be same image as python_3_tests except
# not slim because then we don't have tk
#  image: python:3.7
docs_test:
  image: registry.gitlab.com/ase/ase:ase-main
  script:
    - pip install .[docs]
    - ase info
    - which sphinx-build
    - cd $CI_PROJECT_DIR/doc
    - python -m ase.utils.sphinx run  # test scripts
    - sphinx-build -W . build

distribution_package:
  image: python:3.7
  script:
    - apt-get update
    - apt-get install -y gettext  # For compiling ase gui translations
    - mkdir dist
    - python setup.py sdist | tee dist/setup_sdist.log
    - python setup.py bdist_wheel | tee dist/setup_bdist_wheel.log
    - pip install dist/ase-*.tar.gz
    - ase test
    - pip uninstall --yes ase
    - pip install dist/ase-*-py3-none-any.whl
    - ase test
  artifacts:
    paths:
      - dist
    expire_in: 1 week
  when: manual<|MERGE_RESOLUTION|>--- conflicted
+++ resolved
@@ -62,10 +62,8 @@
     - cd $CI_PROJECT_DIR
     - python -We:invalid -m compileall -f -q ase/
 
-<<<<<<< HEAD
 # TODO: Port to custom docker
 #
-=======
 python_3_pytests:
   image: python:3.7-slim
   script:
@@ -78,7 +76,8 @@
     - cd $CI_PROJECT_DIR
     - python -We:invalid -m compileall -f -q ase/
 
->>>>>>> b8c129a8
+# TODO: Port to custom docker
+#
 # Currently (2019-07-26) facing a problem where PATH does not include
 # /opt/conda/bin.  So we manually update the PATH.  This could be a temporary
 # issue with the gitlab runners.
